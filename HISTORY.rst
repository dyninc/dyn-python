Release History
---------------

<<<<<<< HEAD
1.6.5 (2016-6-10)
++++++++++++++++
*Added support for adding/replacing/removing zone permissions
*Update user get to support permissions and zone permissions
*Multiple user account support added to DynectSession
*Added configurable timeout parameter to http requests


=======
1.7.0 (2016-06-22)
++++++++++++++++++
*Bug fix for implicit publishes in the DSF service with Publish Notes.
*Added `dyn.tm.dsf.DSFNode` Node type for DSF services. `dyn.tm.dsf.TrafficDirector` should now accept this node type,
 as well as produce it. Regular `dyn.tm.zones.Node` objects can still be passed in, but they will no longer be generated
 as output.
*Python3 compatability fixes as well as a through linting.


1.6.4 (2016-05-20)
++++++++++++++++++
*Added Publish Notes to Traffic Director Service. User created Zone Notes can now be generated on a Traffic Director
 Publish. This includes in line setter publishes, or full Service level publishes.

>>>>>>> b3e5c6d1
1.6.3 (2016-3-21)
++++++++++++++++
*Added TrafficDirector:replace_all_rulesets to wholesale replace rulesets on a TrafficDirector
*Added TrafficDirector:replace_one_ruleset to remove and replace a single ruleset entry in place
*Merged Proxy support from PR #73


1.6.2 (2016-3-7)
++++++++++++++++
*Added order_rulesets() to TrafficDirector object, for re-ordering Rulesets
*Added index=n to Ruleset create() so New rulesets can be placed in a certain location in the chain.
*Added getters for single DSF objects get_record(), get_record_set() etc.
*Fixed bug with DSF Monitor options
*Fixed bug where adding criteria to rulesets with 'always' criteria_type changes it to 'geoip' by default.

1.6.1 (2016-2-11)
+++++++++++++++++
*Added UNKNOWN record type
*DSF records status getter added

1.6.0 (2016-1-28)
+++++++++++++++++
*DSF service objects can now be independently Created, Updated, Read, and Deleted.
*Signifigant changes to how DSF service works. There may be some minor breaking changes here.
*Record getters now automatically pull data from system instead of storing them locally.

1.5.2 (2016-1-11)
+++++++++++++++++
*Addition of Delay feature to GSLB Services
*Minor Improvements to GSLB features.
*Addition of Apex Finder

1.5.1 (2015-12-17)
++++++++++++++++++
*Addition of CSYNC records

1.5.0 (2015-12-14)
++++++++++++++++++
*Alias Traffic Director Support, coincides with ALIAS product release.
*Addition of CDS and CDNSKEY records.


1.4.5 (2015-12-9)
+++++++++++++++++

* Added support for new syslog delivery type. `syslog_delivery` where `all` delivers messages no matter what the state and `change` only does so upon a detected change.


1.4.4 (2015-11-25)
++++++++++++++++++

* Added support for ALIAS records.

1.4.3 (2015-08-14)
++++++++++++++++++

*Added support for configurable Syslog Messages


1.4.2 (2015-08-10)
++++++++++++++++++

* Added support for deleting all records of a certain type per #47. Thanks @tarokkk
* Exception classes are now based on `Exception` per #51. Thanks @thedebugger
* Fixed potential circular dependency in `dyn.tm.services`
* Added HTTP response debug logging

1.4.1 (2015-07-23)
++++++++++++++++++

*added zone notes at publish capabilities.
*added TSIG support

1.4.0 (2015-06-26)
++++++++++++++++++

*Added better coverage for passing Node Objects
*New way of handling DSFNodes with new API call

1.3.14 (2015-06-22)
+++++++++++++++++++

* Internal fixes with zone.

1.3.13 (2015-06-15)
+++++++++++++++++++

*DSF Ruleset Feature enhancement

1.3.12 (2015-06-03)
+++++++++++++++++++

*Added active properties for secondary zones.


1.3.4 (2014-11-11)
++++++++++++++++++

* Bugfix for MMSesion JSON Error caused by arg filtering
* Bugfix for DSFRecord Creation on DSF GET calls

1.3.3 (2014-10-26)
++++++++++++++++++

* Fixed the majority of warnings when building docs, per issue #18
* Added `dyn.tm.zones.get_all_secondary_zones` function for retrieving all secondary zones for an account

1.3.2 (2014-10-21)
++++++++++++++++++

* Fixed an issue where attempting to access a Zone's serial resulted in always performing a GET call

1.3.1 (2014-10-16)
++++++++++++++++++

* Adding additional hooks to dyn.tm.errors that return collections of exceptions

1.3.0 (2014-10-14)
++++++++++++++++++

* dyn.tm.session.DynectSession now accepts a `history` flag to enable per-session history recording

1.2.0 (2014-09-29)
++++++++++++++++++

* Addition of dyn.tm.tools module
* Added change_ip and map_ip functions to dyn.tm.tools
* Added __enter__ and __exit__ methods to DynectSession for allow for use as a context manager
* Added dyn.core.SessionEngine.new_session classmethod for forcing new session generation

1.1.0 (2014-09-16)
++++++++++++++++++

* Internally improved Python2/3 compaability with the intoduction of the dyn.compat module
* Timestamps for various report types are accepted as Python datetime.datetime instances
* Added qps report access to Zones
* Added __str__, __repr__, __unicode__, and __bytes__ methods to all API object types
* Added conditional password encryption to allow for better in-app security
* Added the ability for users to specify their own password encryption keys
* Added __getstate__ and __setstate__ methods to SessionEngine, allowing sessions to be serialized
* Misc bug fixes

1.0.3 (2014-09-05)
++++++++++++++++++

* Adding changes provided by @thomasco to allow for GSLB monitor replacements

1.0.2 (2014-08-26)
++++++++++++++++++

* Added reports module
* Updated installation documentation

1.0.1 (2014-08-06)
++++++++++++++++++

* Small bugfix for an issue affecting sending EMails via the HTMLEmail class

1.0.0 (2014-08-05)
++++++++++++++++++

* Revamed how sessions are structured to support the new SessionEngine interface
* Message Management is now out of BETA due to many bug fixes and additional testing
* You can now have one SessionEngine instance (Singleton) per Thread
* Added File Encoding definitions to source code
* Updated dyn.mm docs to actually include code samples
* Adding some general information on sessions, primarily for my own sanity
* Added EMail subclasses for easier formatting/sending of EMail messages
* mm.session.session and tm.session.session functions have been replaced by the SessionEngine get_session class method
* Completed the dyn.mm.reports module
* Misc MM related bug fixes

0.9.11 (2014-07-25)
+++++++++++++++++++

* Fixed a bug with how calls to ``get_all_zones`` created ``Zone`` objects
* Tackled a possible bug also stemming from ``get_all_zones`` calls where a ``Zone``'s ``contact`` and ``ttl`` attributes could always be ``None``

0.9.10 (2014-07-07)
+++++++++++++++++++

* Added fix for potentially improperly formatted search parameters in dyn.tm.accounts.get_users

0.9.9 (2014-06-26)
++++++++++++++++++

* Added SecondaryZone delete method
* Added better User __str__ representations
* Added SOA TTL bug fix

0.9.6 (2014-05-16)
++++++++++++++++++

* Added Zone attribute updating
* Misc Bug fixes for Python 2.x/3.x cross-compatibility
* GSLB _build bug fix

0.9.5 (2014-05-12)
++++++++++++++++++

* Added custom User-Agent to DynectSession
* Added __all__ attributes where appropriate to simplify imports
* Improved dyn.tm.services import structure

0.9.3 (2014-05-08)
++++++++++++++++++

* Added Active class type for all TM services
* Misc DSFMonitor/Record bug fixes
* Added DSFMonitorEndpoint class

0.8.0 (2014-05-08)
++++++++++++++++++

* Integrated _APILists into GSLB and RTTM services
* Added a more intuitive polling solution for Zone XFERs

0.7.0 (2014-05-02)
++++++++++++++++++

* Fixed Notifier URI construction
* Added _APIDict and _APIList implementations to improve seamless updating of services
* Added custom DSF Record Type Objects to greatly improve ease of creation/management of DSF Services

0.6.0 (2014-04-23)
++++++++++++++++++

* Fixed Python 3.x support with singleton DynectSession instance
* Finished implementation of dyn.mm.accounts
* Improved RTTM support
* Added Zone XFER support
* Added code examples to documentation
* Added better Geo TM support including custom Geo Record Type objects

0.5.0 (2014-04-07)
++++++++++++++++++

* Added initial pass at Message Management BETA functionality
* Cleaned up exception raising and general logic involving internal exception handling

0.4.0 (2014-03-25)
++++++++++++++++++

* Initial fork of Cole Tuininga's code base
* Began creation of OO models
* General cleanup of .pyc files

0.3.0 (2012-10-05)
++++++++++++++++++

* Updated by Cole Tuininga <ctuininga@dyn.com>
* Compatibility update to work with Python 3, incorporating patches suggested by Jonathan Kamens <jkamens@quantopian.com>
* Added a newline to debug output when polling for a result

0.2.0 (2012-05-27)
++++++++++++++++++

* Updated by Cole Tuininga <ctuininga@dyn.com>
* Minor reorg to make it easier to add the library to PyPI

0.1.0 (2011-10-08)
++++++++++++++++++

* Updated by Cole Tuininga <ctuininga@dyn.com>
* Initial release<|MERGE_RESOLUTION|>--- conflicted
+++ resolved
@@ -1,16 +1,6 @@
 Release History
 ---------------
 
-<<<<<<< HEAD
-1.6.5 (2016-6-10)
-++++++++++++++++
-*Added support for adding/replacing/removing zone permissions
-*Update user get to support permissions and zone permissions
-*Multiple user account support added to DynectSession
-*Added configurable timeout parameter to http requests
-
-
-=======
 1.7.0 (2016-06-22)
 ++++++++++++++++++
 *Bug fix for implicit publishes in the DSF service with Publish Notes.
@@ -25,7 +15,6 @@
 *Added Publish Notes to Traffic Director Service. User created Zone Notes can now be generated on a Traffic Director
  Publish. This includes in line setter publishes, or full Service level publishes.
 
->>>>>>> b3e5c6d1
 1.6.3 (2016-3-21)
 ++++++++++++++++
 *Added TrafficDirector:replace_all_rulesets to wholesale replace rulesets on a TrafficDirector
