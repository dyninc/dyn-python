--- conflicted
+++ resolved
@@ -379,15 +379,6 @@
         self._user_name = user_name
         self.uri = '/User/{}/'.format(self._user_name)
         self._permission_report_uri = '/UserPermissionReport/'
-<<<<<<< HEAD
-        self._password = self._email = self._first_name = self._last_name = None
-        self._nickname = self._organization = self._phone = self._address = None
-        self._address_2 = self._city = self._country = self._fax = None
-        self._notify_email = self._pager_email = self._post_code = None
-        self._group_name = self._forbid = None
-        self._status = self._website = None
-        self._zone = []
-=======
         self._password = self._email = self._first_name = None
         self._last_name = self._nickname = self._organization = None
         self._phone = self._address = self._address_2 = self._city = None
@@ -395,7 +386,6 @@
         self._pager_email = self._post_code = self._group_name = None
         self._permission = self._zone = self._forbid = self._status = None
         self._website = None
->>>>>>> b3e5c6d1
         self._permissions = []
         self.permission_groups = []
         self.groups = []
@@ -454,8 +444,7 @@
         for key, val in response['data'].items():
             setattr(self, '_' + key, val)
 
-<<<<<<< HEAD
-        self._update_permissions()
+        self._get_permissions(self)
 
     def _update_permissions(self):
         api_args = {'user_name': self._user_name}
@@ -467,9 +456,6 @@
             for zone in val['zone']:
                 if zone['zone_name'] not in self._zone:
                     self._zone.append(zone['zone_name'])
-=======
-        self._get_permissions(self)
->>>>>>> b3e5c6d1
 
     def _update(self, api_args=None):
         response = DynectSession.get_session().execute(self.uri, 'PUT',
@@ -680,10 +666,7 @@
         :class:`~dyn.tm.accounts.User`
         """
         return self._permissions
-<<<<<<< HEAD
-=======
-
->>>>>>> b3e5c6d1
+
     @permission.setter
     def permission(self, value):
         api_args = {'permission': value}
@@ -747,13 +730,8 @@
 
         :param permission: the permission to add
         """
-<<<<<<< HEAD
         if permission not in self._permissions:
             self._permissions.append(permission)
-=======
-        if permission not in self.permissions:
-            self.permissions.append(permission)
->>>>>>> b3e5c6d1
             uri = '/UserPermissionEntry/{}/{}/'.format(self._user_name, permission)
             DynectSession.get_session().execute(uri, 'POST')
 
