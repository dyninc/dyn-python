--- conflicted
+++ resolved
@@ -2491,16 +2491,10 @@
         :param notes: Optional Zone publish Notes
         """
         if self._dsf_response_pool_id:
-<<<<<<< HEAD
-            raise Exception('Response Pool Already Exists. ID: {}'.format(self._dsf_response_pool_id))
-        _service_id = _checkType(service)
-        self._post(_service_id, publish)
-=======
             raise Exception('Response Pool Already Exists. ID: {}'.format(
                 self._dsf_response_pool_id))
         _service_id = _check_type(service)
         self._post(_service_id, publish=publish, notes=notes)
->>>>>>> b3e5c6d1
 
     def publish(self, notes=None):
         """Publish changes to :class:`TrafficDirector`.
