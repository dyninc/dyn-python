# -*- coding: utf-8 -*-
"""This module implements an interface to a DynECT REST Session. It provides
easy access to all other functionality within the dynect library via
methods that return various types of DynECT objects which will provide their
own respective functionality.
"""
# API Libs
from dyn.compat import force_unicode
from dyn.core import SessionEngine
from dyn.encrypt import AESCipher
from dyn.tm.errors import (DynectAuthError, DynectCreateError,
                           DynectUpdateError, DynectGetError,
                           DynectDeleteError, DynectQueryTimeout)


class DynectSession(SessionEngine):
    """Base object representing a DynectSession Session"""
    __metakey__ = 'bf7886ea-c61d-40df-8c7b-4241ebed0544'
    _valid_methods = ('DELETE', 'GET', 'POST', 'PUT')
    uri_root = '/REST'

    def __init__(self, customer, username, password, host='api.dynect.net',
                 port=443, ssl=True, api_version='current', auto_auth=True,
                 key=None, history=False, proxy_host=None, proxy_port=None,
                 proxy_user=None, proxy_pass=None, timeout=300):
        """Initialize a Dynect Rest Session object and store the provided
        credentials

        :param host: DynECT API server address
        :param port: Port to connect to DynECT API server
        :param ssl: Enable SSL
        :param api_version: version of the api to use
        :param customer: DynECT customer name
        :param username: DynECT Customer's username
        :param password: User's password
        :param auto_auth: declare whether or not to automatically log in
        :param key: A valid AES-256 password encryption key to be used when
            encrypting your password
        :param history: A boolean flag determining whether or not you would
            like to store a record of all API calls made to review later
        :param proxy_host: A proxy host to utilize
        :param proxy_port: The port that the proxy is served on
        :param proxy_user: A username to connect to the proxy with if required
        :param proxy_pass: A password to connect to the proxy with if required
        """
        super(DynectSession, self).__init__(host, port, ssl, history,
                                            proxy_host, proxy_port,
                                            proxy_user, proxy_pass,
                                            timeout=timeout)
        self.__cipher = AESCipher(key)
        self.extra_headers = {'API-Version': api_version}
        self._open_user_sessions = None
        self._active_user_session = {
            "customer_name": customer,
            "user_name": username,
            "password": self.__cipher.encrypt(password)
        }
        self.connect()
        if auto_auth:
            self.authenticate(self._active_user_session['customer_name'],
                              self._active_user_session['user_name'],
                              self._active_user_session['password'])

    def __enter__(self):
        """Yield this instance as a reference for use within the context block
        """
        yield self

    def __exit__(self, exc_type, exc_val, exc_tb):
        """We don't particularly care about any exceptions that occured within
        the context block, so ignore them and force a log out, which handles
        closing the current session.
        """
        self.log_out()

    def _handle_error(self, uri, method, raw_args):
        """Handle the processing of a connection error with the api"""
        # Our token is no longer valid because our session was killed
        self._token = None
        # Need to force a re-connect on next execute
        self._conn.close()
        self._conn.connect()
        self._open_user_sessions = None
        # Need to get a new Session token for the last active session
        self.authenticate(self.__auth_data['customer_name'],
                          self.__auth_data['user_name'],
                          self.__auth_data['password'])

        # Then try the current call again and Specify final as true so
        # if we fail again we can raise the actual error
        return self.execute(uri, method, raw_args, final=True)

    def _process_response(self, response, method, final=False):
        """Process an API response for failure, incomplete, or success and
        throw any appropriate errors

        :param response: the JSON response from the request being processed
        :param method: the HTTP method
        :param final: boolean flag representing whether or not to continue
            polling
        """
        status = response['status']
        self.logger.debug(status)
        if status == 'success':
            return response
        elif status == 'failure':
            msgs = response['msgs']
            if method == 'POST' and 'login' in msgs[0]['INFO']:
                raise DynectAuthError(response['msgs'])
            if method == 'POST':
                raise DynectCreateError(response['msgs'])
            elif method == 'GET':
                raise DynectGetError(response['msgs'])
            elif method == 'PUT':
                raise DynectUpdateError(response['msgs'])
            else:
                raise DynectDeleteError(response['msgs'])
        else:  # Status was incomplete
            job_id = response['job_id']
            if not final:
                response = self.wait_for_job_to_complete(job_id)
                return self._process_response(response, method, True)
            else:
                raise DynectQueryTimeout({})

    def update_password(self, new_password):
        """Update the current users password

        :param new_password: The new password to use
        """
        uri = '/Password/'
        api_args = {'password': new_password}
        self.execute(uri, 'PUT', api_args)
        self._active_user_session['password'] = self.__cipher.encrypt(
            new_password)

    def user_permissions_report(self, user_name=None):
        """Returns information regarding the requested user's permission access

        :param user_name: The user whose permissions will be returned. Defaults
            to the current user
        """
        api_args = dict()
        user_name = user_name or self._active_user_session['user_name']
        api_args['user_name'] = user_name
        uri = '/UserPermissionReport/'
        response = self.execute(uri, 'POST', api_args)
        permissions = []
        for key, val in response['data'].items():
            if key == 'allowed':
                for permission in val:
                    permissions.append(permission['name'])
        return permissions

    @property
    def permissions(self):
        """Permissions of the currently logged in user"""
        if self._permissions is None:
            self._permissions = self.user_permissions_report()
        return self._permissions

    @permissions.setter
    def permissions(self, value):
        pass

    def get_active_session(self):
        """
        :return: dictionary of the currently active user session
        """
        return self._active_user_session

    def get_open_sessions(self):
        """
        :return: dictionary of all active user sessions
        """
        return self._open_user_sessions

    def add_user_session(self, user):
        """Add a new user session to the dict of open user sessions."""
        if self._open_user_sessions is None:
            self._open_user_sessions = {}
        user['token'] = self._token
        self._open_user_sessions[user['user_name']] = user
        self.set_active_user(user['user_name'])

    def set_active_user(self, username):
        """Set the currently active session based on username.
        This will update the token used for API requests
        """
        if username in self._open_user_sessions:
            self._active_user_session = self._open_user_sessions[username]
            self._token = self._active_user_session['token']
        else:
            raise ValueError("No open session for {0}".format(username))

    def log_out_active_user(self):
        """Log the active user session out of the DynECT system. Set active
        user session to next available, None if none available
        """
        # logout of active user session
        self.execute('/Session', 'DELETE', {})
        # remove session from dict of active user sessions
        del self._open_user_sessions[self._active_user_session['user_name']]

        # reset active user session to next open session
        self._active_user_session = None
        for user in self._open_user_sessions:
            self.set_active_user(user)
            break

    def authenticate(self, customer=None, username=None, password=None):
        """Authenticate to the DynectSession service with the provided
        credentials. This can be called to add multiple user sessions.
        User sessions can be managed by calling set_active_user
        """
        if customer is None:
            customer = self._active_user_session['customer_name']
        if username is None:
            username = self._active_user_session['user_name']
        if password is None:
            password = self._active_user_session['password']
<<<<<<< HEAD
        password = self.__cipher.decrypt(password)
=======
        non_line_args = {'customer_name': customer, 'user_name': username,
                    'password': password}

>>>>>>> 766af913
        api_args = {'customer_name': customer, 'user_name': username,
                    'password': self.__cipher.decrypt(password)}
        try:
            response = self.execute('/Session/', 'POST', api_args)
        except IOError:
            raise DynectAuthError('Unable to access the API host')
        if response['status'] != 'success':
            self.logger.error('An error was encountered authenticating to Dyn')
            raise DynectAuthError(response['msgs'])
        else:
            self.add_user_session(non_line_args)
            self.logger.info('DynectSession Authentication Successful')

    def log_out(self):
        """Log the current sessions out from the DynECT API system"""
        for sess in self._open_user_sessions.keys():
            if self._active_user_session['user_name'] != sess:
                self.set_active_user(sess)
            self.log_out_active_user()

        self.close_session()

    @property
    def __auth_data(self):
        """A dict of the authdata required to authenticate as this user"""
        authdata = self._active_user_session
        return authdata

    def __str__(self):
        """str override"""
        header = super(DynectSession, self).__str__()
        return header + force_unicode(': {}, {}').format(
            self.__auth_data['customer_name'],
            self.__auth_data['user_name'])<|MERGE_RESOLUTION|>--- conflicted
+++ resolved
@@ -219,13 +219,7 @@
             username = self._active_user_session['user_name']
         if password is None:
             password = self._active_user_session['password']
-<<<<<<< HEAD
         password = self.__cipher.decrypt(password)
-=======
-        non_line_args = {'customer_name': customer, 'user_name': username,
-                    'password': password}
-
->>>>>>> 766af913
         api_args = {'customer_name': customer, 'user_name': username,
                     'password': self.__cipher.decrypt(password)}
         try:
@@ -236,7 +230,7 @@
             self.logger.error('An error was encountered authenticating to Dyn')
             raise DynectAuthError(response['msgs'])
         else:
-            self.add_user_session(non_line_args)
+            self.add_user_session(api_args)
             self.logger.info('DynectSession Authentication Successful')
 
     def log_out(self):
